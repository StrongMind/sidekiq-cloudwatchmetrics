--- conflicted
+++ resolved
@@ -19,11 +19,7 @@
 
   spec.required_ruby_version = ">= 2.4"
 
-<<<<<<< HEAD
   spec.add_runtime_dependency "sidekiq", ">= 5.0", "< 7.0"
-=======
-  spec.add_runtime_dependency "sidekiq", "~> 6.0"
->>>>>>> 16b5bee2
   spec.add_runtime_dependency "aws-sdk-cloudwatch", "~> 1.6"
 
   spec.add_development_dependency "bundler", "~> 2.2"
